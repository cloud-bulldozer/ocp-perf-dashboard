--- conflicted
+++ resolved
@@ -5,17 +5,8 @@
 // import components
 import OcpPerformanceApp from './components/OcpPerformanceApp';
 
-// import fake data
-import { ocpdata, ocpdata2 } from './mocks';
-
 import { useState, useEffect } from 'react';
 
-
-<<<<<<< HEAD
-//const fastjson = require('fastjson');
-
-
-//!!! this part doesn't work yet !!!
 function App() {
   const [appState, setAppState] = useState([]);
 
@@ -30,12 +21,6 @@
                         }
                   }
                 }
-
-=======
-function App() {
-  const [appState, setAppState] = useState([]);
-
->>>>>>> f59a464c
   useEffect(() => {
     const requestOptions = {
       method: 'POST',
@@ -44,15 +29,9 @@
     }
     fetch('http://localhost:8000/api/download', requestOptions)
       .then(res => res.json())
-<<<<<<< HEAD
       .then((d) => setAppState(d.response));
   }, [])
 
-=======
-      .then((d) => setAppState(d.data));
-  })
-  
->>>>>>> f59a464c
   return (
     <div className="App">
       <OcpPerformanceApp data={appState}/>
